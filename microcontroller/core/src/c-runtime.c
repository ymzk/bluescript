// Copyright (C) 2022- Shigeru Chiba.  All rights reserved.

/*
  To run on a 64bit machine (for testing/debugging purpose only),
  compile with -DTEST64.

  Typical usecase:

  After calling gc_initialize() once at the beginning,
  a user function will be like this:

  value_t make_pair(value_t a, value_t b) {
    value_t obj;
    ROOT_SET(root_set, 3);    // declare root_set with 5 elements.
    root_set.values[0] = a;
    root_set.values[1] = b;

    root_set.values[2] = obj = gc_new_vector(2);
    gc_vector_set(obj, int_to_value(0), a);
    gc_vector_set(obj, int_to_value(1), b);

    DELETE_ROOT_SET(root_set);
    return obj;
  }
*/

#include <stddef.h>     // for NULL
#include <stdio.h>      // for fputs(), sprintf()
#include <stdarg.h>
#include <setjmp.h>
#include <string.h>     // for strlen(), strcmp()
#include <math.h>       // for isnan(), pow()
#include "../include/c-runtime.h"

#ifdef TEST64

#include <stdlib.h>

#define MASK32      0xffffffff
#define MASK64H     0xffffffff00000000

#define PTR_TABLE_SIZE     1000
static const void* pointer_table[PTR_TABLE_SIZE];
static int pointer_table_num = 0;

static void initialize_pointer_table() {
    for (int i = 0; i < PTR_TABLE_SIZE; i++)
        pointer_table[i] = 0;
}

// pointers to literals only. not to heap values.
static void* record_64bit_pointer(const void* ptr) {
    int index0 = ((uint64_t)ptr >> 3) % PTR_TABLE_SIZE;
    int index = index0;
    do {
        if (pointer_table[index] == 0) {
            pointer_table[index] = ptr;
            return &pointer_table[index];
        }
        else if (pointer_table[index] == ptr)
            return &pointer_table[index];

        index = (index + 23) % PTR_TABLE_SIZE;
    } while (index != index0);
    fputs("** too many 64bit pointers\n", stderr);
    exit(1);
}

static inline void* raw_value_to_ptr(value_t v) {
    uintptr_t ptr32 = (uintptr_t)v;
    return *(void**)((uint64_t)pointer_table & MASK64H | (uint64_t)ptr32 & MASK32);
}

static inline value_t raw_ptr_to_value(const void* v) { return (value_t)((uintptr_t)v & 0xffffffff); }

#else

static inline void* raw_value_to_ptr(value_t v) { return (void*)v; }
static inline value_t raw_ptr_to_value(const void* v) { return (value_t)v; }

#endif /* TEST64 */

#define HEAP_SIZE       (1024 * 8 + 2) // words (even number)

static value_t heap_memory[HEAP_SIZE];

#ifdef TEST64
pointer_t gc_heap_pointer(pointer_t ptr) {
    return (pointer_t)((uint64_t)heap_memory & MASK64H | (uint64_t)ptr & MASK32);
}
#endif

#ifdef TEST64

#define GC_ENTER_CRITICAL(m)
#define GC_EXIT_CRITICAL(m)

#else

#include <freertos/FreeRTOS.h>

#define GC_ENTER_CRITICAL(m)       portENTER_CRITICAL(&(m))
#define GC_EXIT_CRITICAL(m)        portEXIT_CRITICAL(&(m))

#endif

// runtime error handling

static jmp_buf long_jump_buffer;
static char error_message[256];

// This returns 1 when an error is signaled.
// Otherwise, 0.
int32_t try_and_catch(void (*main_function)()) {
    error_message[0] = '\0';
    if (setjmp(long_jump_buffer) != 0) {
        fputs(error_message, stderr);
#ifndef TEST64
        bs_logger_push_error(error_message);
#endif
        return 1;
    }
    else {
        main_function();
        return 0;
    }
}

static value_t runtime_type_error(const char* msg) {
    const char fmt[] = "** runtime type error: %s\n";
    if (strlen(msg) + sizeof(fmt) / sizeof(fmt[0]) >= sizeof(error_message) / sizeof(error_message[0]))
        msg = "??";

    sprintf(error_message, fmt, msg);
    longjmp(long_jump_buffer, -1);
    return 0;
}

static void runtime_index_error(int32_t idx, int32_t len, char* name) {
    const char fmt[] = "** error: array index out of range: %d (len: %d) in %s\n";
    if (strlen(name) + sizeof(fmt) / sizeof(fmt[0]) + 22 >= sizeof(error_message) / sizeof(error_message[0]))
        name = "??";

    sprintf(error_message, fmt, (int)idx, (int)len, name);
    longjmp(long_jump_buffer, -1);
}

static value_t runtime_memory_allocation_error(const char* msg) {
    const char fmt[] = "** runtime memory allocation error: %s\n";
    if (strlen(msg) + sizeof(fmt) / sizeof(fmt[0]) >= sizeof(error_message) / sizeof(error_message[0]))
        msg = "??";

    sprintf(error_message, fmt, msg);
    longjmp(long_jump_buffer, -1);
    return 0;
}

// arithmetic operators for any-type values

#define INCREMENT_OP    'i'
#define DECREMENT_OP    'd'
#define POST_INCREMENT_OP    'p'
#define POST_DECREMENT_OP    'q'

int32_t safe_value_to_int(value_t v) {
    if (!is_int_value(v))
        runtime_type_error("value_to_int");

    return value_to_int(v);
}

typedef uint32_t value_t;
typedef union { uint32_t u; float f; } float_or_uint;

const uint32_t FLOAT_TAG = 0x1u;
const float_or_uint ENCODE_MULT = { 0x0F800000u };

value_t float_to_value(float f) {
    if (isnan(f)) {
        return 0x7F000000u | FLOAT_TAG;
    }
    float_or_uint v;
    v.f = f * ENCODE_MULT.f;
    if ((v.u & 0x60000000u) || (v.u | 0xE07FFFFFu) == 0xFFFFFFFFu) {
        // change to inf
        return (v.u & 0x80000000u) | 0x7E000000u | FLOAT_TAG;
    } else {
        return (v.u & 0x80000000u) | ((v.u & 0x1FFFFFFF) << 2) | FLOAT_TAG;
    }
}

float value_to_float(value_t v) {
    if ((v | ~0x7E000000) == 0xFFFFFFFF) {
        // inf, -inf, NaN
        float_or_uint f;
        f.u = (v & 0x80000000u) | 0x7F800000u | ((v & 0x01FFFFFC) >> 2);
        return f.f;
    } else {
        float_or_uint f = { (v & 0x80000000u) | ((v & 0x7FFFFFFCu) >> 2) };
        return f.f / ENCODE_MULT.f;
    }
}

float safe_value_to_float(value_t v) {
    if (is_float_value(v))
        return value_to_float(v);
    else if (!is_int_value(v))
        runtime_type_error("value_to_float");

    return (float)value_to_int(v);
}

bool value_to_truefalse(value_t v) {
    return v != VALUE_NULL && v != VALUE_UNDEF && v != VALUE_FALSE && v != VALUE_ZERO && v != VALUE_FZERO;
}

value_t safe_value_to_null(value_t v) {
    if (v != VALUE_NULL)
        runtime_type_error("value_to_null");

    return v;
}

value_t safe_value_to_func(const char* signature, value_t func) {
    if (!gc_is_function_object(func, signature))
        runtime_type_error("value_to_function");

    return func;
}

value_t safe_value_to_string(value_t v) {
    if (!gc_is_string_object(v))
        runtime_type_error("value_to_string");

    return v;
}

value_t safe_value_to_object(value_t v) {
    // note: String is not a subtype of Object
    if (!is_ptr_value(v) || gc_is_string_object(v))
        runtime_type_error("value_to_object");

    return v;
}

value_t safe_value_to_value(const class_object* const clazz, value_t v) {
    if (!gc_is_instance_of(clazz, v))
        runtime_type_error(clazz->name);

    return v;
}

#define ANY_OP_FUNC(name, op) \
value_t any_##name(value_t a, value_t b) {\
    if (is_int_value(a)) {\
        if (is_int_value(b))\
            return int_to_value(value_to_int(a) op value_to_int(b));\
        else if (is_float_value(b))\
            return float_to_value(value_to_int(a) op value_to_float(b));\
    }\
    else if (is_float_value(a)) {\
        if (is_int_value(b))\
            return float_to_value(value_to_float(a) op value_to_int(b));\
        else if (is_float_value(b))\
            return float_to_value(value_to_float(a) op value_to_float(b));\
    }\
    return runtime_type_error("bad operand for " #op);\
}

ANY_OP_FUNC(add,+)
ANY_OP_FUNC(subtract,-)
ANY_OP_FUNC(multiply,*)
ANY_OP_FUNC(divide,/)

value_t any_modulo(value_t a, value_t b) {
    if (is_int_value(a))
        if (is_int_value(b))
            return int_to_value(value_to_int(a) % value_to_int(b));

    return runtime_type_error("bad operand for %%");
}

value_t any_power(value_t a, value_t b) {
    double x, y;
    int int_type = 1;
    if (is_int_value(a))
        x = value_to_int(a);
    else if (is_float_value(a)) {
        x = value_to_float(a);
        int_type = 0;
    }
    else
        return runtime_type_error("bad operand for **");

    if (is_int_value(b))
        y = value_to_int(b);
    else if (is_float_value(b)) {
        y = value_to_float(b);
        int_type = 0;
    }
    else
        return runtime_type_error("bad operand for **");

    double z = pow(x, y);
    if (int_type)
        return int_to_value((int32_t)z);
    else
        return float_to_value((float)z);
}

double double_power(double a, double b) { return pow(a, b); }

bool any_eq(value_t a, value_t b) {
    if (gc_is_string_object(a))
        return gc_is_string_object(b)
            && strcmp(gc_string_literal_cstr(a), gc_string_literal_cstr(b)) == 0;
    else
        return a == b;
}

#define ANY_CMP_FUNC(name, op) \
bool any_##name(value_t a, value_t b) {\
    if (is_int_value(a)) {\
        if (is_int_value(b))\
            return value_to_int(a) op value_to_int(b);\
        else if (is_float_value(b))\
            return value_to_int(a) op value_to_float(b);\
    }\
    else if (is_float_value(a)) {\
        if (is_int_value(b))\
            return value_to_float(a) op value_to_int(b);\
        else if (is_float_value(b))\
            return value_to_float(a) op value_to_float(b);\
    }\
    else if (gc_is_string_object(a) && gc_is_string_object(b))\
        return strcmp(gc_string_literal_cstr(a), gc_string_literal_cstr(b)) op 0;\
    return runtime_type_error("bad operand for " #op);\
}

ANY_CMP_FUNC(less,<)
ANY_CMP_FUNC(less_eq,<=)
ANY_CMP_FUNC(greater,>)
ANY_CMP_FUNC(greater_eq,>=)

#define ANY_ASSIGN_OP_FUNC(name, op) \
value_t any_##name##_assign(value_t* a, value_t b) {\
    if (is_int_value(*a)) {\
        if (is_int_value(b))\
            return *a = int_to_value(value_to_int(*a) op value_to_int(b));\
        else if (is_float_value(b))\
            return *a = float_to_value(value_to_int(*a) op value_to_float(b));\
    }\
    else if (is_float_value(*a)) {\
        if (is_int_value(b))\
            return *a = float_to_value(value_to_float(*a) op value_to_int(b));\
        else if (is_float_value(b))\
            return *a = float_to_value(value_to_float(*a) op value_to_float(b));\
    }\
    return runtime_type_error("bad operand for " #op);\
}

ANY_ASSIGN_OP_FUNC(add,+)
ANY_ASSIGN_OP_FUNC(subtract,-)
ANY_ASSIGN_OP_FUNC(multiply,*)
ANY_ASSIGN_OP_FUNC(divide,/)

value_t any_modulo_assign(value_t* a, value_t b) {
    if (is_int_value(*a))
        if (is_int_value(b))
            return *a = int_to_value(value_to_int(*a) % value_to_int(b));

    return runtime_type_error("bad operand for %%=");
}

#define ANY_UPDATE(name, op, code) \
value_t any_##name(value_t* expr) {\
    value_t v;\
    if (is_int_value(*expr))\
        v = int_to_value(value_to_int(*expr) op 1);\
    else if (is_float_value(*expr))\
        v = float_to_value(value_to_float(*expr) op 1);\
    else\
        return runtime_type_error("bad operand for " #op #op);\
    code }

ANY_UPDATE(increment,+,{return *expr=v;})
ANY_UPDATE(decrement,-,{return *expr=v;})
ANY_UPDATE(post_increment,+,{value_t nv = *expr; *expr=v; return nv;})
ANY_UPDATE(post_decrement,-,{value_t nv = *expr; *expr=v; return nv;})

value_t minus_any_value(value_t v) {
    if (is_int_value(v))
        return int_to_value(-value_to_int(v));
    else if (is_float_value(v))
        return float_to_value(-value_to_float(v));
    else
        return runtime_type_error("bad operand for unary minus");\
}

// heap objects

static bool gc_is_running = false;

// An interrupt handler must count up this value at the beginning, and count down at the end.
// Note that an interrupt handler may be nested.
// When this value is 0, no interrupt handler is working.
static int nested_interrupt_handler = 0;

void interrupt_handler_start() { nested_interrupt_handler++ ; }
void interrupt_handler_end() { nested_interrupt_handler--; }

void gc_initialize() {
    heap_memory[0] = 2;  // points to the first word of linked free blocks.
    heap_memory[1] = 2;  // the size of the reserved space (first two words).
    heap_memory[2] = HEAP_SIZE;
    heap_memory[3] = HEAP_SIZE - 2;
#ifdef TEST64
    initialize_pointer_table();
#endif
}

static inline int object_size(pointer_t obj, class_object* clazz) {
    int32_t size = clazz->size;
    if (size >= 0)      // != SIZE_NO_POINTER
        return size;
    else
        return obj->body[0] + 1;
}

// start_idnex is SIZE_NO_POINTER when the object does not hold a pointer
// managed by a garbage collector.
#define SIZE_NO_POINTER     -1

#define HAS_POINTER(s)      (s >= 0)

static int32_t class_has_pointers(class_object* obj) {
    return obj->start_index;
}

// current default value (reprenting not marked) of mark bits.
static uint32_t current_no_mark = 0;

static void set_object_header(pointer_t obj, const class_object* clazz) {
#ifdef TEST64
    uint64_t clazz2 = (uint64_t)record_64bit_pointer((void*)(uintptr_t)clazz);
    obj->header = (((uint32_t)clazz2) & ~3) | current_no_mark;
#else
    obj->header = (((uint32_t)clazz) & ~3) | current_no_mark;
#endif
}

// Gets a pointer to the given object's class.
static class_object* get_objects_class(pointer_t obj) {
    return (class_object*)raw_value_to_ptr(obj->header & ~3);
}

// Gets the class of the given value if it is an object.
// Otherwise, this returns NULL.
class_object* gc_get_class_of(value_t value) {
    if (is_ptr_value(value) && value != VALUE_NULL) {
        pointer_t obj = value_to_ptr(value);
        return get_objects_class(obj);
    }
    else
        return NULL;
}

bool gc_is_instance_of(const class_object* clazz, value_t obj) {
    const class_object* type = gc_get_class_of(obj);
    while (type != clazz)
        if (type == NULL)
            return false;
        else
            type = type->superclass;
    return true;
}

void* method_lookup(value_t obj, uint32_t index) {
    return get_objects_class(value_to_ptr(obj))->vtbl[index];
}

#define DEFAULT_PTABLE      { .size = 0, .offset = 0, .unboxed = 0, .prop_names = NULL, .unboxed_types = NULL }

CLASS_OBJECT(object_class, 1) = {
    .clazz = { .size = 0, .start_index = 0, .name = "Object", .superclass = NULL, .table = DEFAULT_PTABLE }};

static pointer_t allocate_heap(uint16_t word_size);

pointer_t gc_allocate_object(const class_object* clazz) {
    int32_t size = clazz->size;
    if (size < 0)
        size = 0;

    pointer_t obj = allocate_heap(size);
    set_object_header(obj, clazz);
    for (int i = 0; i < size; i++)
        obj->body[i] = VALUE_UNDEF;

    return obj;
}

static int get_anyobj_property2(const class_object* clazz, int property, char* type) {
    if (clazz == NULL)
        runtime_type_error("no such property is found");

    const uint16_t size = clazz->table.size;
    const uint16_t* names = clazz->table.prop_names;
    for (int i = 0; i < size; i++)
        if (names[i] == property) {
            int index = i + clazz->table.offset;
            if (index < clazz->table.unboxed)
                *type = clazz->table.unboxed_types[i];
            else
                *type = ' ';

            return index;
        }

    return get_anyobj_property2(clazz->superclass, property, type);
}

value_t* get_obj_property_addr(value_t obj, int index) {
    value_t* ptr = &value_to_ptr(obj)->body[index];
    if (is_ptr_value(*ptr))
        runtime_type_error("get_obj_property_addr() is called on a pointer value.");

    return ptr;
}

value_t get_anyobj_property(value_t obj, int property) {
    class_object* clazz = gc_get_class_of(obj);
    char type;
    int index = get_anyobj_property2(clazz, property, &type);
    if (type == ' ')
        return get_obj_property(obj, index);
    else if (type == 'i' || type == 'b')
        return int_to_value(*get_obj_int_property(obj, index));
    else if (type == 'f')
        return float_to_value(*get_obj_float_property(obj, index));
    else {
        runtime_type_error("get_anyobj_property");
        return VALUE_UNDEF;
    }
}

// see also get_anyobj_length_property()

value_t set_anyobj_property(value_t obj, int property, value_t new_value) {
    class_object* clazz = gc_get_class_of(obj);
    char type;
    int index = get_anyobj_property2(clazz, property, &type);
    if (type == ' ')
        return set_obj_property(obj, index, new_value);
    else if (type == 'i' || type == 'b')
        *get_obj_int_property(obj, index) = safe_value_to_int(new_value);
    else if (type == 'f')
        *get_obj_float_property(obj, index) = safe_value_to_float(new_value);
    else
        runtime_type_error("set_anyobj_property");

    return new_value;
}

// accumulate a value in a property of an any-type object
value_t acc_anyobj_property(value_t obj, char op, int property, value_t value) {
    class_object* clazz = gc_get_class_of(obj);
    char type;
    int index = get_anyobj_property2(clazz, property, &type);
    if (type == ' ') {
        value_t left = get_obj_property(obj, index);
        value_t new_value = VALUE_UNDEF;
        switch (op) {
            case '+': new_value = any_add(left, value); break;
            case '-': new_value = any_subtract(left, value); break;
            case '*': new_value = any_multiply(left, value); break;
            case '/': new_value = any_divide(left, value); break;
            case INCREMENT_OP: new_value = any_add(left, int_to_value(1)); break;
            case DECREMENT_OP: new_value = any_subtract(left, int_to_value(1)); break;
            case POST_INCREMENT_OP:
                new_value = any_add(left, int_to_value(1));
                set_obj_property(obj, index, new_value);
                return left;
            case POST_DECREMENT_OP:
                new_value = any_subtract(left, int_to_value(1));
                set_obj_property(obj, index, new_value);
                return left;
            default: runtime_type_error("acc_anyobj_property");
        }
        return set_obj_property(obj, index, new_value);
    }
    else if (type == 'i') {
        int32_t* left = get_obj_int_property(obj, index);
        int32_t right = safe_value_to_int(value);
        switch (op) {
        case '+': *left += right; break;
        case '-': *left -= right; break;
        case '*': *left *= right; break;
        case '/': *left /= right; break;
        case INCREMENT_OP: *left += 1; break;
        case DECREMENT_OP: *left -= 1; break;
        case POST_INCREMENT_OP: return int_to_value((*left)++);
        case POST_DECREMENT_OP: return int_to_value((*left)--);
        default: runtime_type_error("acc_anyobj_property:integer");
        }
        return int_to_value(*left);
    }
    else if (type == 'f') {
        float* left = get_obj_float_property(obj, index);
        float right = safe_value_to_float(value);
        switch (op) {
        case '+': *left += right; break;
        case '-': *left -= right; break;
        case '*': *left *= right; break;
        case '/': *left /= right; break;
        case INCREMENT_OP: *left += 1; break;
        case DECREMENT_OP: *left -= 1; break;
        case POST_INCREMENT_OP: return int_to_value((*left)++);
        case POST_DECREMENT_OP: return int_to_value((*left)--);
        default: runtime_type_error("acc_anyobj_property:float");
        }
        return float_to_value(*left);
    }
    else {
        runtime_type_error("acc_anyobj_property");
        return value;
    }
}

// a function object

static CLASS_OBJECT(function_object, 0) = {
     .clazz = { .size = 3, .start_index = 2, .name = "Function",
                .superclass = &object_class.clazz, .table = DEFAULT_PTABLE }};

// this_object may be VALUE_UNDEF.
value_t gc_new_function(void* fptr, const char* signature, value_t captured_values) {
#ifdef TEST64
    fptr = record_64bit_pointer(fptr);
    signature = record_64bit_pointer(signature);
#endif
    ROOT_SET(rootset, 1)
    rootset.values[0] = captured_values;
    pointer_t obj = gc_allocate_object(&function_object.clazz);
    obj->body[0] = raw_ptr_to_value(fptr);
    obj->body[1] = raw_ptr_to_value(signature);
    obj->body[2] = captured_values;
    DELETE_ROOT_SET(rootset)
    return ptr_to_value(obj);
}

// true if this is a function object.
bool gc_is_function_object(value_t obj, const char* signature) {
    return gc_get_class_of(obj) == &function_object.clazz
           && !strcmp((const char*)raw_value_to_ptr(value_to_ptr(obj)->body[1]), signature);
}

const void* gc_function_object_ptr(value_t obj, int index) {
    pointer_t func = value_to_ptr(obj);
    return (void*)raw_value_to_ptr(func->body[index]);
}

value_t gc_function_captured_value(value_t obj, int index) {
    value_t vec = value_to_ptr(obj)->body[2];
    return gc_vector_get(vec, index);
}

// boxed_value and boxed_raw_value are classes for boxing.  Their instances hold one value_t value
// or one primitive value.  They are used for implementing a free variable.

static CLASS_OBJECT(boxed_value, 0) = { .clazz.size = 1, .clazz.start_index = 0,
                                        .clazz.name = "boxed_value", .clazz.superclass = NULL, .clazz.table = DEFAULT_PTABLE };

static CLASS_OBJECT(boxed_raw_value, 0) = { .clazz.size = 1, .clazz.start_index = SIZE_NO_POINTER,
                                            .clazz.name = "boxed_raw_value", .clazz.superclass = NULL, .clazz.table = DEFAULT_PTABLE };

value_t gc_new_box(value_t value) {
    ROOT_SET(rootset, 1)
    rootset.values[0] = value;
    value_t obj = ptr_to_value(gc_allocate_object(&boxed_value.clazz));
    set_obj_property(obj, 0, value);
    DELETE_ROOT_SET(rootset)
    return obj;
}

value_t gc_new_int_box(int32_t value) {
    value_t obj = ptr_to_value(gc_allocate_object(&boxed_raw_value.clazz));
    *get_obj_int_property(obj, 0) = value;
    return obj;
}

value_t gc_new_float_box(float value) {
    value_t obj = ptr_to_value(gc_allocate_object(&boxed_raw_value.clazz));
    *get_obj_float_property(obj, 0) = value;
    return obj;
}

// string_literal is a class for objects that contain a pointer to a C string.
// This C string is not allocated in the heap memory managed by the garbage collector.

static CLASS_OBJECT(string_literal, 0) = { .clazz.size = 1, .clazz.start_index = SIZE_NO_POINTER,
                                           .clazz.name = "string", .clazz.superclass = NULL, .clazz.table = DEFAULT_PTABLE };

// str: a char array in the C language.
value_t gc_new_string(char* str) {
#ifdef TEST64
    str = (char*)record_64bit_pointer(str);
#endif
    pointer_t obj = gc_allocate_object(&string_literal.clazz);
    obj->body[0] = raw_ptr_to_value(str);
    return ptr_to_value(obj);
}

// true if this is a string literal object.
static bool gc_is_string_literal(value_t obj) {
    return gc_get_class_of(obj) == &string_literal.clazz;
}

// returns a pointer to a char array in the C language.
// this function is only used in test-code-generator.ts.
const char* gc_string_literal_cstr(value_t obj) {
    pointer_t str = value_to_ptr(obj);
    return (const char*)raw_value_to_ptr(str->body[0]);
}

bool gc_is_string_object(value_t obj) {
    return gc_is_string_literal(obj);
}

// An int32_t array

static CLASS_OBJECT(intarray_object, 1) = {
    .clazz = { .size = -1, .start_index = SIZE_NO_POINTER, .name = "Array<integer>",
               .superclass = &object_class.clazz, .table = DEFAULT_PTABLE }};

value_t safe_value_to_intarray(value_t v) {
    return safe_value_to_value(&intarray_object.clazz, v);
}

static pointer_t gc_new_intarray_base(int32_t n) {
    if (n < 0)
        n = 0;

    pointer_t obj = allocate_heap(n + 1);
    set_object_header(obj, &intarray_object.clazz);
    obj->body[0] = n;
    return obj;
}

/*
  An int32_t array.  It cannot contain a pointer.
  n: the number of elements. n >= 0.

  1st word is the number of elements.
  2nd, 3rd, ... words hold elements.
*/
value_t gc_new_intarray(int32_t n, int32_t init_value) {
    pointer_t obj = gc_new_intarray_base(n);
    for (int32_t i = 1; i <= n; i++)
        obj->body[i] = init_value;

    return ptr_to_value(obj);
}

value_t gc_make_intarray(int32_t n, ...) {
    va_list args;
    pointer_t arrayp = gc_new_intarray_base(n);
    va_start(args, n);

    for (int32_t i = 1; i <= n; i++)
        arrayp->body[i] = va_arg(args, int32_t);

    va_end(args);
    return ptr_to_value(arrayp);
}

int32_t gc_intarray_length(value_t obj) {
    pointer_t objp = value_to_ptr(obj);
    return objp->body[0];
}

int32_t* gc_intarray_get(value_t obj, int32_t index) {
    pointer_t objp = value_to_ptr(obj);
    int32_t len = objp->body[0];
    if (0 <= index && index < len)
        return (int32_t*)&objp->body[index + 1];
    else {
        runtime_index_error(index, len, "Array<integer>.get/set");
        return 0;
    }
}

bool gc_is_intarray(value_t v) {
    const class_object* type = gc_get_class_of(v);
    return type == &intarray_object;
}

// A float array

static CLASS_OBJECT(floatarray_object, 1) = {
    .clazz = { .size = -1, .start_index = SIZE_NO_POINTER, .name = "Array<float>",
               .superclass = &object_class.clazz, .table = DEFAULT_PTABLE }};

value_t safe_value_to_floatarray(value_t v) {
    return safe_value_to_value(&floatarray_object.clazz, v);
}

static pointer_t gc_new_floatarray_base(int32_t n) {
    pointer_t obj = gc_new_intarray_base(n);
    set_object_header(obj, &floatarray_object.clazz);
    return obj;
}

/*
  A float array.  It cannot contain a pointer.
  n: the number of elements. n >= 0.

  1st word is the number of elements.
  2nd, 3rd, ... words hold elements.
*/
value_t gc_new_floatarray(int32_t n, float init_value) {
    pointer_t obj = gc_new_floatarray_base(n);
    for (int32_t i = 1; i <= n; i++)
        *(float*)&obj->body[i] = init_value;

    return ptr_to_value(obj);
}

value_t gc_make_floatarray(int32_t n, ...) {
    va_list args;
    pointer_t arrayp = gc_new_floatarray_base(n);
    va_start(args, n);

    for (int32_t i = 1; i <= n; i++) {
        // because float is promotable to double.
        float v = (float)va_arg(args, double);
        *(float*)&arrayp->body[i] = v;
    }

    va_end(args);
    return ptr_to_value(arrayp);
}

int32_t gc_floatarray_length(value_t obj) {
    pointer_t objp = value_to_ptr(obj);
    return objp->body[0];
}

float* gc_floatarray_get(value_t obj, int32_t index) {
    pointer_t objp = value_to_ptr(obj);
    int32_t len = objp->body[0];
    if (0 <= index && index < len)
        return (float*)&objp->body[index + 1];
    else {
        runtime_index_error(index, len, "Array<float>.get/set");
        return 0;
    }
}

<<<<<<< HEAD
bool gc_is_floatarray(value_t v) {
    const class_object* type = gc_get_class_of(v);
    return type == &floatarray_object;
}

// A byte array
=======
// A byte array and a boolean array

CLASS_OBJECT(class_Uint8Array, 1) = {
    .clazz = { .size = -1, .start_index = SIZE_NO_POINTER, .name = "Uint8Array",
               .superclass = &object_class.clazz, .table = DEFAULT_PTABLE }};
>>>>>>> b892f49a

static CLASS_OBJECT(boolarray_object, 1) = {
    .clazz = { .size = -1, .start_index = SIZE_NO_POINTER, .name = "Array<boolean>",
               .superclass = &object_class.clazz, .table = DEFAULT_PTABLE }};

value_t safe_value_to_boolarray(value_t v) {
    return safe_value_to_value(&boolarray_object.clazz, v);
}

bool gc_is_bytearray(value_t v) {
    const class_object* type = gc_get_class_of(v);
    return type == &bytearray_object;
}

/*
  A byte (or unsigned 8 bit) array.  It cannot contain a pointer.
  n: the size of the array in bytes.
  the actual size will be a multiple of 4.

  Initially, the elements of this array hold random values.
  1st word is the size of this array.
  2nd word is the number of elements.
  3rd, 4th, ... words hold elements.
*/
static pointer_t gc_new_bytearray_base(int32_t n, const struct class_object* clazz) {
    if (n < 0)
        n = 0;

    int32_t m =(n + 3) / 4 + 1;
    pointer_t obj = allocate_heap(m + 1);
    set_object_header(obj, clazz);
    obj->body[0] = m;
    obj->body[1] = n;
    return obj;
}

value_t gc_new_bytearray(bool is_boolean, int32_t n, int32_t init_value) {
    pointer_t obj = gc_new_bytearray_base(n, is_boolean ? &boolarray_object.clazz : &class_Uint8Array.clazz);
    uint32_t v = init_value & 0xff;
    uint8_t* elements = (uint8_t*)&obj->body[2];
    for (int i = 0; i < n; i++)
        elements[i] = v;

    return ptr_to_value(obj);
}

value_t gc_make_bytearray(bool is_boolean, int32_t n, ...) {
    va_list args;
    pointer_t arrayp = gc_new_bytearray_base(n, is_boolean ? &boolarray_object.clazz : &class_Uint8Array.clazz);
    va_start(args, n);

    uint8_t* elements = (uint8_t*)&arrayp->body[2];
    for (int32_t i = 0; i < n; i++) {
        int32_t v = va_arg(args, int32_t);
        elements[i] = (uint8_t)v;
    }

    va_end(args);
    return ptr_to_value(arrayp);
}

// the size of the array in bytes.
int32_t gc_bytearray_length(value_t obj) {
    pointer_t objp = value_to_ptr(obj);
    return objp->body[1];
}

// Obtains an unsigned 8bit value of the byte element at index.
// When index is 2, the 2nd element of an 8bit array is returned.
uint8_t* gc_bytearray_get(value_t obj, int32_t idx) {
    pointer_t objp = value_to_ptr(obj);
    int32_t len = objp->body[1];
    if (0 <= idx && idx < len)
        return (uint8_t*)&objp->body[2] + idx;
    else {
        if (gc_is_instance_of(&boolarray_object.clazz, obj))
            runtime_index_error(idx, len, "Array<boolean>.get/set");
        else
            runtime_index_error(idx, len, "Uint8Array.get/set");
        return 0;
    }
}

// A fixed-length array

static CLASS_OBJECT(vector_object, 1) = {
    .clazz = { .size = -1, .start_index = 1, .name = "Vector",
               .superclass = &object_class.clazz, .table = DEFAULT_PTABLE }};

value_t safe_value_to_vector(value_t v) {
    return safe_value_to_value(&vector_object.clazz, v);
}

/*
  A fixed-length array.  We call it a vector.
  n: the number of vector elements.
     1st word is the number of elements.
     2nd, 3rd, ... words hold elements.
*/
value_t gc_new_vector(int32_t n, value_t init_value) {
    ROOT_SET(rootset, 1)
    rootset.values[0] = init_value;
    if (n < 0)
        n = 0;

    pointer_t obj = allocate_heap(n + 1);
    set_object_header(obj, &vector_object.clazz);
    obj->body[0] = n;
    for (int i = 0; i < n; i++)
        obj->body[i + 1] = init_value;

    DELETE_ROOT_SET(rootset)
    return ptr_to_value(obj);
}

int32_t gc_vector_length(value_t obj) {
    pointer_t objp = value_to_ptr(obj);
    return objp->body[0];
}

value_t gc_vector_get(value_t obj, int32_t idx) {
    pointer_t objp = value_to_ptr(obj);
    int32_t len = objp->body[0];
    if (0 <= idx && idx < len)
        return objp->body[idx + 1];
    else {
        runtime_index_error(idx, len, "Vector.get");
        return VALUE_UNDEF;
    }
}

value_t gc_vector_set(value_t obj, int32_t index, value_t new_value) {
    pointer_t objp = value_to_ptr(obj);
    int32_t len = objp->body[0];
    if (0 <= index && index < len) {
        gc_write_barrier(objp, new_value);
        objp->body[index + 1] = new_value;
        return new_value;
    }
    else {
        runtime_index_error(index, len, "Vector.set");
        return 0;
    }
}

inline static value_t* fast_vector_get(value_t obj, int32_t index) {
    pointer_t objp = value_to_ptr(obj);
    return &objp->body[index + 1];
}

inline static void fast_vector_set(value_t obj, uint32_t index, value_t new_value) {
    pointer_t objp = value_to_ptr(obj);
    gc_write_barrier(objp, new_value);
    objp->body[index + 1] = new_value;
}

/* The given vector elements are not stored in a root set.
   A caller function must guarantee that they are reachable
   from the root.
*/
value_t gc_make_vector(int32_t n, ...) {
    va_list args;
    value_t array = gc_new_vector(n, VALUE_UNDEF);
    va_start(args, n);
    for (int32_t i = 0; i < n; i++)
        fast_vector_set(array, i, va_arg(args, value_t));
    va_end(args);
    return array;
}

// An any-type array

/* this may be Array<string> etc. */
static CLASS_OBJECT(array_object, 1) = {
    .clazz = { .size = 2, .start_index = 1, .name = "Array",
               .superclass = &object_class.clazz, .table = DEFAULT_PTABLE }};

static CLASS_OBJECT(anyarray_object, 1) = {
    .clazz = { .size = 2, .start_index = 1, .name = "Array<any>",
               .superclass = &object_class.clazz, .table = DEFAULT_PTABLE }};

value_t safe_value_to_array(value_t v) {
    return safe_value_to_value(&array_object.clazz, v);
}

value_t safe_value_to_anyarray(value_t v) {
    return safe_value_to_value(&anyarray_object.clazz, v);
}

value_t gc_new_array(int32_t is_any, int32_t n, value_t init_value) {
    ROOT_SET(rootset, 2)
    rootset.values[0] = init_value;
    pointer_t obj = gc_allocate_object(is_any ? &anyarray_object.clazz : &array_object.clazz);
    rootset.values[1] = ptr_to_value(obj);
    value_t vec = gc_new_vector(n, init_value);
    obj->body[1] = vec;
    // the length must be less than or equal to the length of the vector.
    obj->body[0] = n;
    DELETE_ROOT_SET(rootset)
    return ptr_to_value(obj);
}

/* The given array elements are not stored in a root set.
   A caller function must guarantee that they are reachable
   from the root.
*/
value_t gc_make_array(int32_t is_any, int32_t n, ...) {
    va_list args;
    value_t array = gc_new_array(is_any, n, VALUE_UNDEF);
    pointer_t arrayp = value_to_ptr(array);
    va_start(args, n);

    for (int32_t i = 0; i < n; i++)
        fast_vector_set(arrayp->body[1], i, va_arg(args, value_t));

    va_end(args);
    return array;
}

int32_t gc_array_length(value_t obj) {
    pointer_t objp = value_to_ptr(obj);
    return objp->body[0];
}

value_t* gc_array_get(value_t obj, int32_t idx) {
    pointer_t objp = value_to_ptr(obj);
    int32_t len = objp->body[0];
    if (0 <= idx && idx < len)
        return fast_vector_get(objp->body[1], idx);
    else {
        runtime_index_error(idx, len, "Array.get");
        return 0;
    }
}

value_t gc_array_set(value_t obj, int32_t index, value_t new_value) {
    pointer_t objp = value_to_ptr(obj);
    int32_t len = objp->body[0];
    if (0 <= index && index < len) {
        gc_write_barrier(objp, new_value);
        fast_vector_set(objp->body[1], index, new_value);
        return new_value;
    } else {
        runtime_index_error(index, len, "Array.set");
        return 0;
    }
}

int32_t get_all_array_length(value_t obj) {
    class_object* clazz = gc_get_class_of(obj);
    if (clazz == &intarray_object.clazz || clazz == &floatarray_object.clazz
        || clazz == &vector_object.clazz || clazz == &array_object.clazz || clazz == &anyarray_object.clazz)
        return value_to_ptr(obj)->body[0];
    else if (clazz == &class_Uint8Array.clazz || clazz == &boolarray_object.clazz)
        return value_to_ptr(obj)->body[1];
    else
        return -1;
}

// get the length if the object is an array.  Otherwise, get the value of the length property.
value_t get_anyobj_length_property(value_t obj, int property) {
    int32_t len = get_all_array_length(obj);
    if (len >= 0)
        return int_to_value(len);
    else
        return get_anyobj_property(obj, property);
}

value_t gc_safe_array_get(value_t obj, int32_t idx) {
    class_object* clazz = gc_get_class_of(obj);
    if (clazz == &intarray_object.clazz)
        return int_to_value(*gc_intarray_get(obj, idx));
    else if (clazz == &floatarray_object.clazz)
        return float_to_value(*gc_floatarray_get(obj, idx));
    else if (clazz == &class_Uint8Array.clazz)
        return int_to_value(*gc_bytearray_get(obj, idx));
    else if (clazz == &boolarray_object.clazz)
        return bool_to_value(*gc_bytearray_get(obj, idx));
    else if (clazz == &vector_object.clazz)
        return gc_vector_get(obj, idx);
    else if (clazz == &array_object.clazz || clazz == &anyarray_object.clazz)
        return *gc_array_get(obj, idx);
    else {
        runtime_type_error("reading a non array");
        return VALUE_UNDEF;
    }
}

value_t gc_safe_array_set(value_t obj, int32_t idx, value_t new_value) {
    class_object* clazz = gc_get_class_of(obj);
    if (clazz == &intarray_object.clazz)
        return int_to_value(*gc_intarray_get(obj, idx) = safe_value_to_int(new_value));
    else if (clazz == &floatarray_object.clazz)
        return float_to_value(*gc_floatarray_get(obj, idx) = safe_value_to_float(new_value));
    else if (clazz == &class_Uint8Array.clazz)
        return int_to_value(*gc_bytearray_get(obj, idx) = safe_value_to_int(new_value));
    else if (clazz == &boolarray_object.clazz) {
        uint8_t v = *gc_bytearray_get(obj, idx) = safe_value_to_bool(new_value);
        return bool_to_value(v);
    }
    else if (clazz == &vector_object.clazz)
        return gc_vector_set(obj, idx, new_value);
    else if (clazz == &array_object.clazz || clazz == &anyarray_object.clazz)
        return gc_array_set(obj, idx, new_value);
    else {
        runtime_type_error("assignment to a non array");
        return VALUE_UNDEF;
    }
}

value_t gc_safe_array_acc(value_t obj, int32_t index, char op, value_t value) {
    value_t left = gc_safe_array_get(obj, index);
    value_t new_value = VALUE_UNDEF;
    switch (op) {
        case '+': new_value = any_add(left, value); break;
        case '-': new_value = any_subtract(left, value); break;
        case '*': new_value = any_multiply(left, value); break;
        case '/': new_value = any_divide(left, value); break;
        case INCREMENT_OP: new_value = any_add(left, int_to_value(1)); break;
        case DECREMENT_OP: new_value = any_subtract(left, int_to_value(1)); break;
        case POST_INCREMENT_OP:
            new_value = any_add(left, int_to_value(1));
            gc_safe_array_set(obj, index, new_value);
            return left;
        case POST_DECREMENT_OP:
            new_value = any_subtract(left, int_to_value(1));
            gc_safe_array_set(obj, index, new_value);
            return left;
        default: runtime_type_error("gc_safe_array_acc");
    }
    return gc_safe_array_set(obj, index, new_value);
}

// Compute an object size.   It is always an even number.
//
// length: length of object_type.body[]
// returns the size including a header and a padding.
static uint16_t real_objsize(uint16_t length) {
    uint16_t size = length + 1;     // add the size of the header
    return (size + 1) & ~1;         // make it a even numbrer
}

static pointer_t no_more_memory() {
    fputs("** memory exhausted **", stderr);
#ifdef TEST64
    exit(1);
#else
    return 0;
#endif
}

/*
  This finds an unused chunk of memory in linked free blocks.
  The first word of every free block is the index of the next free block.
  The second word is the size of its free block.
  These two words are values of normal uint32_t (not value_t).

  word_size: the length of object_type.body[], where object_type represents the class
  for an object which this function allocates memory for.

  The size of an allocated chunk is an even number.
*/
static pointer_t allocate_heap_base(uint16_t word_size) {
    word_size = real_objsize(word_size);
    value_t prev = 0;
    value_t current = heap_memory[0];
    while (current < HEAP_SIZE) {
        value_t* ptr = &heap_memory[current];
        value_t next = heap_memory[current];
        value_t sz = heap_memory[current + 1];
        if (sz > word_size) {
            value_t cur2 = current + word_size;
            heap_memory[prev] = cur2;
            heap_memory[cur2] = next;
            heap_memory[cur2 + 1] = sz - word_size;
            return (pointer_t)ptr;
        }
        else if (sz == word_size) {
            heap_memory[prev] = next;
            return (pointer_t)ptr;
        }

        prev = current;
        current = next;
    }
    return NULL;
}

static pointer_t allocate_heap(uint16_t word_size) {
    if (nested_interrupt_handler > 0) {
        runtime_memory_allocation_error("you cannot create objects in an interrupt handler.");
    }

    pointer_t ptr = allocate_heap_base(word_size);
    if (ptr != NULL)
        return ptr;
    else {
        gc_run();
        ptr = allocate_heap_base(word_size);
        if (ptr != NULL)
            return ptr;
        else
            return no_more_memory();
    }
}

struct gc_root_set* gc_root_set_head = NULL;

#define GET_MARK_BIT(ptr)      ((ptr)->header & 1)
#define CLEAR_MARK_BIT(ptr)    ((ptr)->header &= ~1)
#define SET_MARK_BIT(ptr)      ((ptr)->header |= 1)
#define WRITE_MARK_BIT(ptr,mark)  (mark ? SET_MARK_BIT(ptr) : CLEAR_MARK_BIT(ptr))

// Three colors are used to get object status during the marking phase.
// WHITE: The object which is not verified to be alive.
// GRAY: The object which is verified to be alive, but it's children aren't traced.
// BLACK: The object which is verified to be alive, and it's children are also traced.
#define IS_WHITE(ptr, mark)            (((ptr)->header & 1) != mark) 
#define IS_GRAY(ptr)                   (((ptr)->header & 0b10) == 0b10) 
#define IS_BLACK(ptr, mark)            (((ptr)->header & 1) == mark) 

// Handle gray bit.
// 0: The object is not gray.
// 1: The object is gray.
#define CLEAR_GRAY_BIT(ptr)                ((ptr)->header &= ~0b10)
#define SET_GRAY_BIT(ptr)                  ((ptr)->header |= 0b10)

#define STACK_SIZE      (HEAP_SIZE / 65)
static pointer_t gc_stack[STACK_SIZE];
static uint32_t gc_stack_top = 0;
static bool gc_stack_overflowed = false;

#define ISTACK_SIZE     (STACK_SIZE / 2)
static pointer_t gc_intr_stack[ISTACK_SIZE];    // used by interrupt handlers
static uint32_t gc_intr_stack_top = 0;

static void push_object_to_stack(pointer_t obj, uint32_t mark) {
    WRITE_MARK_BIT(obj, mark);
    SET_GRAY_BIT(obj);
    if (gc_stack_top < STACK_SIZE) 
        gc_stack[gc_stack_top++] = obj;
    else 
        gc_stack_overflowed = true;
}

#ifndef TEST64
static portMUX_TYPE gc_mux = portMUX_INITIALIZER_UNLOCKED;
#endif

void gc_write_barrier(pointer_t obj, value_t value) {
    if (nested_interrupt_handler > 0 && gc_is_running) {
        if (is_ptr_value(value)) {
            uint32_t mark = current_no_mark ? 0 : 1;
            pointer_t ptr = value_to_ptr(value);
            if (IS_WHITE(ptr, mark) && (obj == NULL || IS_BLACK(obj, mark))) {
                GC_ENTER_CRITICAL(gc_mux);
                if (gc_intr_stack_top < ISTACK_SIZE) 
                    gc_intr_stack[gc_intr_stack_top++] = ptr;
                else {
                    WRITE_MARK_BIT(ptr, mark);
                    SET_GRAY_BIT(ptr);
                    gc_stack_overflowed = true;
                }
                GC_EXIT_CRITICAL(gc_mux);
            }
        }
    }
}

static void copy_from_intr_stack(uint32_t mark) {
    uint32_t num = gc_intr_stack_top;
    uint32_t i = 0;
    int failure;
    do {
        while (i < num)
            push_object_to_stack(gc_intr_stack[i++], mark);

        GC_ENTER_CRITICAL(gc_mux);
        if (num == gc_intr_stack_top) {
            failure = 0;
            gc_intr_stack_top = 0;
        }
        else {
            num = gc_intr_stack_top;
            failure = 1;
        }
        GC_EXIT_CRITICAL(gc_mux);
    } while (failure);
}

static void trace_from_an_object(uint32_t mark) {
    while (gc_stack_top > 0) {
        pointer_t obj = gc_stack[--gc_stack_top];
        class_object* clazz = get_objects_class(obj);
        int32_t j = class_has_pointers(clazz);
        CLEAR_GRAY_BIT(obj);
        if (HAS_POINTER(j)) {
            uint32_t size = object_size(obj, clazz);
            for (; j < size; j++) {
                value_t next = obj->body[j];
                if (is_ptr_value(next) && next != VALUE_NULL) {
                    pointer_t nextp = value_to_ptr(next);
                    if (GET_MARK_BIT(nextp) != mark) {    // not visisted yet
                        push_object_to_stack(nextp, mark);
                    }
                }
            }
        }
    }
}

// run this when a depth-first search fails due to stack overflow.
static void scan_and_mark_objects(uint32_t mark) {
    uint32_t start = 2;
    uint32_t end = heap_memory[0];
    while (start < HEAP_SIZE) {
        // scan objects between start and end
        while (start < end) {
            pointer_t obj = (pointer_t)&heap_memory[start];
            class_object* clazz = get_objects_class(obj);
            // int32_t j = class_has_pointers(clazz);
            uint32_t size = object_size(obj, clazz);
            if (IS_GRAY(obj)) {
                gc_stack[0] = obj;
                gc_stack_top = 1;
                if (gc_intr_stack_top > 0)
                    copy_from_intr_stack(mark);

                trace_from_an_object(mark);
            }
            start += real_objsize(size);
        }

        if (end < HEAP_SIZE) {
            value_t next = heap_memory[end];
            value_t size = heap_memory[end + 1];
            start = end + size;
            end = next;
        }
        else
            break;
    }
}

static void mark_objects(struct gc_root_set* root_set, uint32_t mark) {
    gc_stack_overflowed = false;
    while (root_set != NULL) {
        for (int i = 0; i < root_set->length; i++) {
            value_t v = root_set->values[i];
            if (is_ptr_value(v) && v != VALUE_NULL) {
                pointer_t rootp = value_to_ptr(v);
                if (GET_MARK_BIT(rootp) != mark) {    // not visisted yet
                    WRITE_MARK_BIT(rootp, mark);
                    SET_GRAY_BIT(rootp);
                    gc_stack[0] = rootp;
                    gc_stack_top = 1;
                    if (gc_intr_stack_top > 0)
                        copy_from_intr_stack(mark);

                    trace_from_an_object(mark);
                }
            }
        }

        root_set = root_set->next;
    }

    do {
        while (gc_stack_overflowed) {
            gc_stack_overflowed = false;
            scan_and_mark_objects(mark);
        }

        if (gc_intr_stack_top > 0) {
            gc_stack_top = 0;
            copy_from_intr_stack(mark);
            trace_from_an_object(mark);
        }
    } while (gc_stack_overflowed || gc_intr_stack_top > 0);
}

static void sweep_objects(uint32_t mark) {
    /*
       heap memory
             -------------------------------------------------------
       value   |j|s| free... |                |k|?| free... |
             -------------------------------------------------------
       index    i                      ^       j
               prev                  start    end

        i + s <= start < end == j
    */
    bool previous_word_is_free = false;
    value_t prev = 0;
    uint32_t start = 2;
    uint32_t end = heap_memory[0];
    while (start < HEAP_SIZE) {
        // scan objects between start and end
        while (start < end) {
            pointer_t obj = (pointer_t)&heap_memory[start];
            class_object* clazz = get_objects_class(obj);
            uint32_t size = real_objsize(object_size(obj, clazz));
            if (GET_MARK_BIT(obj) == mark)
                previous_word_is_free = false;
            else
                if (previous_word_is_free)
                    heap_memory[prev + 1] += size;
                else {
                    heap_memory[prev] = start;
                    prev = start;
                    heap_memory[start] = end;
                    heap_memory[start + 1] = size;
                    previous_word_is_free = true;
                }

            start += size;
        }

        if (end < HEAP_SIZE) {
            value_t next = heap_memory[end];
            value_t size = heap_memory[end + 1];
            if (previous_word_is_free) {
                heap_memory[prev] = next;
                heap_memory[prev + 1] += size;
            }
            else {
                prev = end;
                previous_word_is_free = true;
            }

            start = end + size;
            end = next;
        }
        else
            break;
    }
}

void gc_run() {
    gc_is_running = true;
    uint32_t mark = current_no_mark ? 0 : 1;
    mark_objects(gc_root_set_head, mark);
    sweep_objects(mark);
    current_no_mark = mark;
    gc_is_running = false;
}

#ifdef TEST64
uint32_t gc_test_run() {
    gc_is_running = true;
    return current_no_mark ? 0 : 1;
}
#endif

// when you modify this function, also modify ROOT_SET_N macro.
void gc_init_rootset(struct gc_root_set* set, uint32_t length) {
    set->next = gc_root_set_head;
    if (length > 0) {
        gc_root_set_head = set;
        set->length = length;
        for (uint32_t i = 0; i < length; i++)
            set->values[i] = VALUE_UNDEF;
    }
}

extern CR_SECTION int32_t value_to_int(value_t v);
extern CR_SECTION value_t int_to_value(int32_t v);
extern CR_SECTION bool is_int_value(value_t v);

extern CR_SECTION bool is_float_value(value_t v);

extern CR_SECTION pointer_t value_to_ptr(value_t v);
extern CR_SECTION value_t ptr_to_value(pointer_t v);
extern CR_SECTION bool is_ptr_value(value_t v);

extern CR_SECTION value_t bool_to_value(bool b);
extern CR_SECTION bool value_to_bool(value_t v);
extern CR_SECTION bool safe_value_to_bool(value_t v);

extern CR_SECTION value_t gc_new_object(const class_object* clazz);
extern CR_SECTION value_t get_obj_property(value_t obj, int index);
extern CR_SECTION value_t set_obj_property(value_t obj, int index, value_t new_value);
extern CR_SECTION value_t set_global_variable(value_t* ptr, value_t new_value);
extern CR_SECTION int32_t* get_obj_int_property(value_t obj, int index);
extern CR_SECTION float* get_obj_float_property(value_t obj, int index);<|MERGE_RESOLUTION|>--- conflicted
+++ resolved
@@ -856,20 +856,11 @@
     }
 }
 
-<<<<<<< HEAD
-bool gc_is_floatarray(value_t v) {
-    const class_object* type = gc_get_class_of(v);
-    return type == &floatarray_object;
-}
-
-// A byte array
-=======
 // A byte array and a boolean array
 
 CLASS_OBJECT(class_Uint8Array, 1) = {
     .clazz = { .size = -1, .start_index = SIZE_NO_POINTER, .name = "Uint8Array",
                .superclass = &object_class.clazz, .table = DEFAULT_PTABLE }};
->>>>>>> b892f49a
 
 static CLASS_OBJECT(boolarray_object, 1) = {
     .clazz = { .size = -1, .start_index = SIZE_NO_POINTER, .name = "Array<boolean>",
